--- conflicted
+++ resolved
@@ -47,19 +47,14 @@
 	idpStore idpStoreInterface
 }
 
-<<<<<<< HEAD
-// NewIDPService creates a new instance of IdPService.
-func NewIDPService() IDPServiceInterface {
+// newIDPService creates a new instance of IdPService.
+func newIDPService() IDPServiceInterface {
 	var idpStore idpStoreInterface
 	if config.GetThunderRuntime().Config.ImmutableGateway.Enabled {
 		idpStore = newFileBasedStore()
 	} else {
 		idpStore = newIDPStore()
 	}
-=======
-// newIDPService creates a new instance of IdPService.
-func newIDPService() IDPServiceInterface {
->>>>>>> fee522ff
 	return &idpService{
 		idpStore: idpStore,
 	}
